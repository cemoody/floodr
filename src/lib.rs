#![allow(non_local_definitions)]

use futures::future::join_all;
use futures::stream::{self, StreamExt};
use pyo3::prelude::*;
use reqwest::{Client, Method};
use serde::{Deserialize, Serialize};
use std::collections::HashMap;
use std::sync::{Arc, OnceLock};
use std::time::{Duration, Instant};
use tokio::sync::{RwLock, Semaphore};

// Global client cache for reuse across calls
static GLOBAL_CLIENT: OnceLock<Arc<RwLock<Option<Arc<Client>>>>> = OnceLock::new();

// Global Tokio runtime for blocking operations
static TOKIO_RUNTIME: OnceLock<tokio::runtime::Runtime> = OnceLock::new();

fn get_runtime() -> &'static tokio::runtime::Runtime {
    TOKIO_RUNTIME.get_or_init(|| {
        tokio::runtime::Runtime::new().expect("Failed to create Tokio runtime")
    })
}



// Get or create a global client with optimized settings
async fn get_or_create_global_client(num_requests: usize, enable_compression: bool) -> Arc<Client> {
    let client_cache = GLOBAL_CLIENT.get_or_init(|| Arc::new(RwLock::new(None)));
    
    // Try to get existing client
    {
        let read_guard = client_cache.read().await;
        if let Some(client) = read_guard.as_ref() {
            return client.clone();
        }
    }
    
    // Create new client with dynamic pool size
    let mut write_guard = client_cache.write().await;
    
    // Check again in case another thread created it
    if let Some(client) = write_guard.as_ref() {
        return client.clone();
    }
    
    // Create optimized client
    let pool_size = num_requests.max(256).min(8192); // Increased max for large batches
    let mut builder = Client::builder()
        .pool_max_idle_per_host(pool_size)
        .pool_idle_timeout(Duration::from_secs(300))
        .timeout(Duration::from_secs(60))
        .connect_timeout(Duration::from_secs(5))
        .tcp_keepalive(Duration::from_secs(60))
        .tcp_nodelay(true)
        .http2_adaptive_window(true)
        .http2_initial_stream_window_size(2_097_152) // 2MB initial window
        .http2_initial_connection_window_size(4_194_304) // 4MB connection window
        .user_agent("floodr/1.0");
    
    if !enable_compression {
        builder = builder.no_gzip().no_brotli().no_deflate();
    }
    
    let client = Arc::new(builder.build().expect("Failed to build client"));
    *write_guard = Some(client.clone());
    
    client
}

#[derive(Debug, Clone, Serialize, Deserialize)]
#[pyclass]
pub struct Request {
    #[pyo3(get, set)]
    pub url: String,
    #[pyo3(get, set)]
    pub method: String,
    #[pyo3(get, set)]
    pub headers: Option<HashMap<String, String>>,
    #[pyo3(get, set)]
    pub json: Option<String>,
    #[pyo3(get, set)]
    pub data: Option<Vec<u8>>,
    #[pyo3(get, set)]
    pub timeout: Option<f64>,
}

#[pymethods]
impl Request {
    #[new]
    #[pyo3(signature = (url, method=None, headers=None, json=None, data=None, timeout=None))]
    fn new(
        url: String,
        method: Option<String>,
        headers: Option<HashMap<String, String>>,
        json: Option<String>,
        data: Option<Vec<u8>>,
        timeout: Option<f64>,
    ) -> Self {
        Request {
            url,
            method: method.unwrap_or_else(|| "GET".to_string()),
            headers,
            json,
            data,
            timeout,
        }
    }
}

#[derive(Debug, Clone, Serialize, Deserialize)]
#[pyclass]
pub struct Response {
    #[pyo3(get)]
    pub status_code: u16,
    #[pyo3(get)]
    pub headers: HashMap<String, String>,
    #[pyo3(get)]
    pub content: Vec<u8>,
    #[pyo3(get)]
    pub text: Option<String>,
    #[pyo3(get)]
    pub json: Option<String>,
    #[pyo3(get)]
    pub url: String,
    #[pyo3(get)]
    pub elapsed: f64,
    #[pyo3(get)]
    pub error: Option<String>,
}

#[pymethods]
impl Response {
    fn __repr__(&self) -> String {
        format!("<Response [{}]>", self.status_code)
    }

    fn __str__(&self) -> String {
        format!("Response(status_code={}, url={})", self.status_code, self.url)
    }

    #[getter]
    fn ok(&self) -> bool {
        self.status_code >= 200 && self.status_code < 300
    }

    fn raise_for_status(&self) -> PyResult<()> {
        if !self.ok() {
            Err(pyo3::exceptions::PyException::new_err(format!(
                "HTTP {} Error for url: {}",
                self.status_code, self.url
            )))
        } else {
            Ok(())
        }
    }
}

// Optimized method parsing with static dispatch
#[inline]
fn parse_method(method_str: &str) -> Method {
    match method_str.as_bytes() {
        b"GET" | b"get" => Method::GET,
        b"POST" | b"post" => Method::POST,
        b"PUT" | b"put" => Method::PUT,
        b"DELETE" | b"delete" => Method::DELETE,
        b"HEAD" | b"head" => Method::HEAD,
        b"OPTIONS" | b"options" => Method::OPTIONS,
        b"PATCH" | b"patch" => Method::PATCH,
        _ => Method::GET,
    }
}

async fn execute_request(client: Arc<Client>, request: Request) -> Response {
    let start = Instant::now();
    let url = request.url.clone();
    
    // Parse method with optimized function
    let method = parse_method(&request.method);
    
    // Build request
    let mut req_builder = client.request(method, &url);
    
    // Add headers with capacity hint
    if let Some(headers) = request.headers {
        req_builder = headers.into_iter().fold(req_builder, |builder, (key, value)| {
            builder.header(key, value)
        });
    }
    
    // Add body
    if let Some(json_data) = request.json {
        req_builder = req_builder
            .header("Content-Type", "application/json")
            .body(json_data);
    } else if let Some(data) = request.data {
        req_builder = req_builder.body(data);
    }
    
    // Set timeout
    if let Some(timeout_secs) = request.timeout {
        req_builder = req_builder.timeout(Duration::from_secs_f64(timeout_secs));
    }
    
    // Execute request
    match req_builder.send().await {
        Ok(resp) => {
            let status = resp.status();
            
            // Optimize header collection with capacity
            let headers: HashMap<String, String> = resp.headers()
                .iter()
                .map(|(k, v)| (k.to_string(), v.to_str().unwrap_or("").to_string()))
                .collect();
            
            match resp.bytes().await {
                Ok(bytes) => {
                    let content = bytes.to_vec();
                    let content_len = content.len();
                    
                    // Only convert to text if it's likely text content and not too large
                    let (text, json) = if content_len < 1_000_000 {
                        if let Ok(text_str) = String::from_utf8(content.clone()) {
                            let json_str = if content_len < 100_000 { // Only parse JSON for smaller responses
                                serde_json::from_str::<serde_json::Value>(&text_str)
                                    .ok()
                                    .map(|v| v.to_string())
                            } else {
                                None
                            };
                            (Some(text_str), json_str)
                        } else {
                            (None, None)
                        }
                    } else {
                        (None, None)
                    };
                    
                    Response {
                        status_code: status.as_u16(),
                        headers,
                        content,
                        text,
                        json,
                        url,
                        elapsed: start.elapsed().as_secs_f64(),
                        error: None,
                    }
                }
                Err(e) => Response {
                    status_code: status.as_u16(),
                    headers,
                    content: vec![],
                    text: None,
                    json: None,
                    url,
                    elapsed: start.elapsed().as_secs_f64(),
                    error: Some(format!("Failed to read response body: {}", e)),
                },
            }
        }
        Err(e) => Response {
            status_code: 0,
            headers: HashMap::new(),
            content: vec![],
            text: None,
            json: None,
            url,
            elapsed: start.elapsed().as_secs_f64(),
            error: Some(format!("Request failed: {}", e)),
        },
    }
}

// Execute requests with controlled concurrency using semaphore
async fn execute_requests_with_backpressure(
    client: Arc<Client>,
    requests: Vec<Request>,
    max_concurrent: usize,
) -> Vec<Response> {
    let semaphore = Arc::new(Semaphore::new(max_concurrent));
    let mut responses = Vec::with_capacity(requests.len());
    
    // Process requests as a stream with controlled concurrency
    let stream = stream::iter(requests.into_iter().enumerate())
        .map(|(index, request)| {
            let client = client.clone();
            let semaphore = semaphore.clone();
            async move {
                let _permit = semaphore.acquire().await.unwrap();
                let response = execute_request(client, request).await;
                (index, response)
            }
        })
        .buffer_unordered(max_concurrent);
    
    // Collect responses maintaining order
    let mut results: Vec<(usize, Response)> = stream.collect().await;
    results.sort_by_key(|(index, _)| *index);
    
    for (_, response) in results {
        responses.push(response);
    }
    
    responses
}

#[pyclass]
struct ParallelClient {
    client: Arc<Client>,
}

#[pymethods]
impl ParallelClient {
    #[new]
    #[pyo3(signature = (max_connections=None, timeout=60.0, enable_compression=false))]
    fn new(max_connections: Option<usize>, timeout: f64, enable_compression: bool) -> PyResult<Self> {
        let pool_size = max_connections.unwrap_or(2048);
        let mut builder = Client::builder()
            .pool_max_idle_per_host(pool_size)
            .pool_idle_timeout(Duration::from_secs(300))
            .timeout(Duration::from_secs_f64(timeout))
            .connect_timeout(Duration::from_secs(5))
            .tcp_keepalive(Duration::from_secs(60))
            .tcp_nodelay(true)
            .http2_adaptive_window(true)
            .http2_initial_stream_window_size(2_097_152)
            .http2_initial_connection_window_size(4_194_304)
            .user_agent("floodr/1.0");
        
        if !enable_compression {
            builder = builder.no_gzip().no_brotli().no_deflate();
        }
        
        let client = builder.build()
            .map_err(|e| pyo3::exceptions::PyException::new_err(format!("Failed to create client: {}", e)))?;
        
        Ok(ParallelClient {
            client: Arc::new(client),
        })
    }

    fn execute<'py>(&self, py: Python<'py>, requests: Vec<Request>) -> PyResult<Bound<'py, PyAny>> {
        let client = self.client.clone();
        let num_requests = requests.len();
        
        // Block on the async operation and return the result directly
        let responses = py.allow_threads(|| {
            get_runtime().block_on(async move {
                if num_requests > 100 {
                    let max_concurrent = (num_requests / 10).max(100).min(500);
                    execute_requests_with_backpressure(client, requests, max_concurrent).await
                } else {
                    let futures: Vec<_> = requests
                        .into_iter()
                        .map(|req| {
                            let client = client.clone();
                            execute_request(client, req)
                        })
                        .collect();
                    
                    join_all(futures).await
                }
            })
        });
        
        Ok(responses.into_pyobject(py)?.into_any())
    }
    
    // Execute with custom concurrency limit
    fn execute_with_concurrency<'py>(&self, py: Python<'py>, requests: Vec<Request>, max_concurrent: Option<usize>) -> PyResult<Bound<'py, PyAny>> {
        let client = self.client.clone();
        let num_requests = requests.len();
        
        let responses = py.allow_threads(|| {
            get_runtime().block_on(async move {
                if let Some(limit) = max_concurrent {
                    // Use specified concurrency limit
                    execute_requests_with_backpressure(client, requests, limit).await
                } else {
                    // Use default behavior
                    if num_requests > 100 {
                        let max_concurrent = (num_requests / 10).max(100).min(500);
                        execute_requests_with_backpressure(client, requests, max_concurrent).await
                    } else {
                        // For smaller batches, use the original approach
                        let futures: Vec<_> = requests
                            .into_iter()
                            .map(|req| {
                                let client = client.clone();
                                execute_request(client, req)
                            })
                            .collect();
                        
                        join_all(futures).await
                    }
                }
            })
        });
        
        Ok(responses.into_pyobject(py)?.into_any())
    }
    
<<<<<<< HEAD
    // Warm up the connection pool by making multiple concurrent requests
    #[pyo3(signature = (url, num_connections=10))]
    fn warmup<'py>(&self, py: Python<'py>, url: String, num_connections: Option<usize>) -> PyResult<&'py PyAny> {
=======
    // Warm up the connection pool by making a dummy request
    fn warmup<'py>(&self, py: Python<'py>, url: String) -> PyResult<Bound<'py, PyAny>> {
>>>>>>> feae9476
        let client = self.client.clone();
        let connections_to_warm = num_connections.unwrap_or(10);
        
<<<<<<< HEAD
        pyo3_asyncio::tokio::future_into_py(py, async move {
            // Create multiple HEAD requests to warm up connections
            let warmup_futures: Vec<_> = (0..connections_to_warm)
                .map(|_| {
                    let client = client.clone();
                    let url = url.clone();
                    async move {
                        let _ = client
                            .head(&url)
                            .timeout(Duration::from_secs(5))
                            .send()
                            .await;
                    }
                })
                .collect();
            
            // Execute all warmup requests concurrently
            join_all(warmup_futures).await;
            Ok(())
        })
=======
        py.allow_threads(|| {
            get_runtime().block_on(async move {
                let _ = client.get(&url).send().await;
            })
        });
        
        Ok(py.None().into_bound(py))
>>>>>>> feae9476
    }
}

/// Fast parallel HTTP client for Python, powered by Rust
#[pymodule]
fn floodr(m: &Bound<'_, PyModule>) -> PyResult<()> {
    m.add_class::<Request>()?;
    m.add_class::<Response>()?;
    m.add_class::<ParallelClient>()?;
    
    // Add module-level execute function with optimizations
    // This is the synchronous version that will be wrapped in Python
    #[pyfunction]
    #[pyo3(signature = (requests, max_connections=None, timeout=60.0, enable_compression=false, use_global_client=true, max_concurrent=None))]
    fn execute_sync<'py>(
        py: Python<'py>,
        requests: Vec<Request>,
        max_connections: Option<usize>,
        timeout: f64,
        enable_compression: bool,
        use_global_client: bool,
        max_concurrent: Option<usize>,
    ) -> PyResult<Bound<'py, PyAny>> {
        let num_requests = requests.len();
        
        let responses = py.allow_threads(|| {
            get_runtime().block_on(async move {
                let client = if use_global_client {
                    // Use global client with dynamic pool sizing
                    get_or_create_global_client(num_requests, enable_compression).await
                } else {
                    // Create a new client with custom settings
                    let pool_size = max_connections.unwrap_or_else(|| num_requests.max(256).min(8192));
                    let mut builder = Client::builder()
                        .pool_max_idle_per_host(pool_size)
                        .pool_idle_timeout(Duration::from_secs(300))
                        .timeout(Duration::from_secs_f64(timeout))
                        .connect_timeout(Duration::from_secs(5))
                        .tcp_keepalive(Duration::from_secs(60))
                        .tcp_nodelay(true)
                        .http2_adaptive_window(true)
                        .http2_initial_stream_window_size(2_097_152)
                        .http2_initial_connection_window_size(4_194_304)
                        .user_agent("floodr/1.0");
                    
                    if !enable_compression {
                        builder = builder.no_gzip().no_brotli().no_deflate();
                    }
                    
                    Arc::new(builder.build().expect("Failed to build client"))
                };
                
                // Use specified concurrency or default behavior
                if let Some(limit) = max_concurrent {
                    execute_requests_with_backpressure(client, requests, limit).await
                } else {
                    // Use default behavior based on batch size
                    if num_requests > 100 {
                        let max_concurrent = (num_requests / 10).max(100).min(500);
                        execute_requests_with_backpressure(client, requests, max_concurrent).await
                    } else {
                        // For smaller batches, use the original approach
                        let futures: Vec<_> = requests
                            .into_iter()
                            .map(|req| {
                                let client = client.clone();
                                execute_request(client, req)
                            })
                            .collect();
                        
                        join_all(futures).await
                    }
                }
            })
        });
        
        Ok(responses.into_pyobject(py)?.into_any())
    }
    
    // Warmup function for global client - synchronous version
    #[pyfunction]
<<<<<<< HEAD
    #[pyo3(signature = (url, num_connections=10, enable_compression=false))]
    fn warmup<'py>(py: Python<'py>, url: String, num_connections: Option<usize>, enable_compression: Option<bool>) -> PyResult<&'py PyAny> {
        let connections_to_warm = num_connections.unwrap_or(10);
        let compression = enable_compression.unwrap_or(false);
        
        pyo3_asyncio::tokio::future_into_py(py, async move {
            // Get or create the global client with appropriate pool size
            let client = get_or_create_global_client(connections_to_warm, compression).await;
            
            // Create multiple lightweight HEAD requests to the same domain
            let warmup_futures: Vec<_> = (0..connections_to_warm)
                .map(|_| {
                    let client = client.clone();
                    let url = url.clone();
                    async move {
                        // Use HEAD request with short timeout for warming up
                        let _ = client
                            .head(&url)
                            .timeout(Duration::from_secs(5))
                            .send()
                            .await;
                    }
                })
                .collect();
            
            // Execute all warmup requests concurrently
            join_all(warmup_futures).await;
            Ok(())
        })
    }
    
    // Advanced warmup with custom paths for better connection reuse
    #[pyfunction]
    #[pyo3(signature = (base_url, paths=None, num_connections=None, enable_compression=None, method=None))]
    fn warmup_advanced<'py>(
        py: Python<'py>, 
        base_url: String, 
        paths: Option<Vec<String>>,
        num_connections: Option<usize>,
        enable_compression: Option<bool>,
        method: Option<String>
    ) -> PyResult<&'py PyAny> {
        let connections_to_warm = num_connections.unwrap_or(10);
        let compression = enable_compression.unwrap_or(false);
        let request_method = method.unwrap_or_else(|| "HEAD".to_string());
        
        pyo3_asyncio::tokio::future_into_py(py, async move {
            // Get or create the global client
            let client = get_or_create_global_client(connections_to_warm, compression).await;
            
            // Use provided paths or default to root
            let paths = paths.unwrap_or_else(|| vec!["/".to_string()]);
            
            // Create warmup requests
            let warmup_futures: Vec<_> = (0..connections_to_warm)
                .map(|i| {
                    let client = client.clone();
                    let base_url = base_url.clone();
                    let path = paths[i % paths.len()].clone();
                    let method = request_method.clone();
                    
                    async move {
                        let full_url = if path.starts_with('/') {
                            format!("{}{}", base_url.trim_end_matches('/'), path)
                        } else {
                            format!("{}/{}", base_url.trim_end_matches('/'), path)
                        };
                        
                        let req_method = parse_method(&method);
                        let start = Instant::now();
                        
                        let result = client
                            .request(req_method, &full_url)
                            .timeout(Duration::from_secs(5))
                            .send()
                            .await;
                        
                        let elapsed = start.elapsed().as_secs_f64();
                        
                        match result {
                            Ok(resp) => (full_url, resp.status().as_u16(), elapsed, None),
                            Err(e) => (full_url, 0, elapsed, Some(e.to_string())),
                        }
                    }
                })
                .collect();
            
            // Execute all warmup requests and collect results
            let results = join_all(warmup_futures).await;
            
            // Convert results to Python dict
            let py_results: Vec<HashMap<String, PyObject>> = Python::with_gil(|py| {
                results
                    .into_iter()
                    .map(|(url, status, elapsed, error)| {
                        let mut result = HashMap::new();
                        result.insert("url".to_string(), url.into_py(py));
                        result.insert("status".to_string(), status.into_py(py));
                        result.insert("elapsed".to_string(), elapsed.into_py(py));
                        if let Some(err) = error {
                            result.insert("error".to_string(), err.into_py(py));
                        }
                        result
                    })
                    .collect()
            });
            
            Ok(py_results)
        })
    }
    
    m.add_function(wrap_pyfunction!(execute, m)?)?;
    m.add_function(wrap_pyfunction!(warmup, m)?)?;
    m.add_function(wrap_pyfunction!(warmup_advanced, m)?)?;
=======
    fn warmup_sync<'py>(py: Python<'py>, url: String) -> PyResult<Bound<'py, PyAny>> {
        py.allow_threads(|| {
            get_runtime().block_on(async move {
                let client = get_or_create_global_client(100, false).await;
                
                // Make a simple HEAD request to warm up the connection pool
                let _ = client
                    .head(&url)
                    .timeout(Duration::from_secs(5))
                    .send()
                    .await;
            })
        });
        
        Ok(py.None().into_bound(py))
    }
    
    m.add_function(wrap_pyfunction!(execute_sync, m)?)?;
    m.add_function(wrap_pyfunction!(warmup_sync, m)?)?;
>>>>>>> feae9476
    
    Ok(())
}



#[cfg(test)]
mod tests {
    use super::*;
    use tokio::runtime::Runtime;

    #[test]
    fn test_parse_method() {
        assert!(matches!(parse_method("GET"), Method::GET));
        assert!(matches!(parse_method("get"), Method::GET));
        assert!(matches!(parse_method("POST"), Method::POST));
        assert!(matches!(parse_method("post"), Method::POST));
        assert!(matches!(parse_method("PUT"), Method::PUT));
        assert!(matches!(parse_method("DELETE"), Method::DELETE));
        assert!(matches!(parse_method("HEAD"), Method::HEAD));
        assert!(matches!(parse_method("OPTIONS"), Method::OPTIONS));
        assert!(matches!(parse_method("PATCH"), Method::PATCH));
        assert!(matches!(parse_method("unknown"), Method::GET)); // Default
    }

    #[test]
    fn test_request_creation() {
        let req = Request::new(
            "https://example.com".to_string(),
            Some("POST".to_string()),
            Some(HashMap::new()),
            Some("{\"key\": \"value\"}".to_string()),
            None,
            Some(30.0),
        );
        
        assert_eq!(req.url, "https://example.com");
        assert_eq!(req.method, "POST");
        assert!(req.headers.is_some());
        assert!(req.json.is_some());
        assert!(req.data.is_none());
        assert_eq!(req.timeout, Some(30.0));
    }

    #[test]
    fn test_response_ok() {
        let resp = Response {
            status_code: 200,
            headers: HashMap::new(),
            content: vec![],
            text: None,
            json: None,
            url: "https://example.com".to_string(),
            elapsed: 1.0,
            error: None,
        };
        
        assert!(resp.ok());
        
        let resp_404 = Response {
            status_code: 404,
            headers: HashMap::new(),
            content: vec![],
            text: None,
            json: None,
            url: "https://example.com".to_string(),
            elapsed: 1.0,
            error: None,
        };
        
        assert!(!resp_404.ok());
    }

    #[test]
    #[ignore = "requires network access"]
    fn test_execute_request_success() {
        let rt = Runtime::new().unwrap();
        
        rt.block_on(async {
            let client = Arc::new(Client::new());
            let req = Request::new(
                "https://httpbin.org/json".to_string(),
                None,
                None,
                None,
                None,
                Some(10.0),
            );
            
            let resp = execute_request(client, req).await;
            
            assert_eq!(resp.status_code, 200);
            assert!(resp.error.is_none());
            assert!(!resp.content.is_empty());
            assert!(resp.text.is_some());
            assert!(resp.json.is_some());
        });
    }

    #[test]
    #[ignore = "requires network access"]
    fn test_execute_request_timeout() {
        let rt = Runtime::new().unwrap();
        
        rt.block_on(async {
            let client = Arc::new(Client::new());
            let req = Request::new(
                "https://httpbin.org/delay/5".to_string(),
                None,
                None,
                None,
                None,
                Some(0.1), // Very short timeout
            );
            
            let resp = execute_request(client, req).await;
            
            assert_eq!(resp.status_code, 0);
            assert!(resp.error.is_some());
            assert!(resp.elapsed < 1.0); // Should fail quickly
        });
    }

    #[test]
    fn test_execute_request_invalid_domain() {
        let rt = Runtime::new().unwrap();
        
        rt.block_on(async {
            let client = Arc::new(Client::new());
            let req = Request::new(
                "https://invalid-domain-that-does-not-exist-xyz.com".to_string(),
                None,
                None,
                None,
                None,
                Some(2.0),
            );
            
            let resp = execute_request(client, req).await;
            
            assert_eq!(resp.status_code, 0);
            assert!(resp.error.is_some());
            assert!(resp.error.unwrap().contains("Request failed"));
        });
    }

    #[test]
    #[ignore = "requires network access"]
    fn test_concurrent_requests() {
        let rt = Runtime::new().unwrap();
        
        rt.block_on(async {
            let client = Arc::new(Client::new());
            let requests: Vec<Request> = (0..5)
                .map(|i| Request::new(
                    format!("https://httpbin.org/status/{}", 200 + i),
                    None,
                    None,
                    None,
                    None,
                    Some(10.0),
                ))
                .collect();
            
            let responses = execute_requests_with_backpressure(client, requests, 3).await;
            
            assert_eq!(responses.len(), 5);
            for (i, resp) in responses.iter().enumerate() {
                assert_eq!(resp.status_code, 200 + i as u16);
                assert!(resp.error.is_none());
            }
        });
    }

    #[test]
    #[ignore = "requires network access"]
    fn test_json_request() {
        let rt = Runtime::new().unwrap();
        
        rt.block_on(async {
            let client = Arc::new(Client::new());
            let req = Request::new(
                "https://httpbin.org/post".to_string(),
                Some("POST".to_string()),
                None,
                Some("{\"test\": \"data\"}".to_string()),
                None,
                Some(10.0),
            );
            
            let resp = execute_request(client, req).await;
            
            assert_eq!(resp.status_code, 200);
            assert!(resp.error.is_none());
            assert!(resp.json.is_some());
            
            // httpbin echoes back the JSON we sent
            let json_str = resp.json.unwrap();
            assert!(json_str.contains("\"test\""));
            assert!(json_str.contains("\"data\""));
        });
    }

    #[test]
    #[ignore = "requires network access"]
    fn test_headers() {
        let rt = Runtime::new().unwrap();
        
        rt.block_on(async {
            let client = Arc::new(Client::new());
            let mut headers = HashMap::new();
            headers.insert("X-Test-Header".to_string(), "test-value".to_string());
            
            let req = Request::new(
                "https://httpbin.org/headers".to_string(),
                None,
                Some(headers),
                None,
                None,
                Some(10.0),
            );
            
            let resp = execute_request(client, req).await;
            
            assert_eq!(resp.status_code, 200);
            assert!(resp.error.is_none());
            
            // httpbin returns the headers we sent
            let text = resp.text.unwrap();
            assert!(text.contains("X-Test-Header"));
            assert!(text.contains("test-value"));
        });
    }

    #[test]
    fn test_global_client() {
        let rt = Runtime::new().unwrap();
        
        rt.block_on(async {
            // Get global client twice - should be the same instance
            let client1 = get_or_create_global_client(100, false).await;
            let client2 = get_or_create_global_client(100, false).await;
            
            // Both should be the same Arc pointer
            assert!(Arc::ptr_eq(&client1, &client2));
        });
    }
} <|MERGE_RESOLUTION|>--- conflicted
+++ resolved
@@ -401,18 +401,12 @@
         Ok(responses.into_pyobject(py)?.into_any())
     }
     
-<<<<<<< HEAD
     // Warm up the connection pool by making multiple concurrent requests
     #[pyo3(signature = (url, num_connections=10))]
     fn warmup<'py>(&self, py: Python<'py>, url: String, num_connections: Option<usize>) -> PyResult<&'py PyAny> {
-=======
-    // Warm up the connection pool by making a dummy request
-    fn warmup<'py>(&self, py: Python<'py>, url: String) -> PyResult<Bound<'py, PyAny>> {
->>>>>>> feae9476
         let client = self.client.clone();
         let connections_to_warm = num_connections.unwrap_or(10);
         
-<<<<<<< HEAD
         pyo3_asyncio::tokio::future_into_py(py, async move {
             // Create multiple HEAD requests to warm up connections
             let warmup_futures: Vec<_> = (0..connections_to_warm)
@@ -433,15 +427,6 @@
             join_all(warmup_futures).await;
             Ok(())
         })
-=======
-        py.allow_threads(|| {
-            get_runtime().block_on(async move {
-                let _ = client.get(&url).send().await;
-            })
-        });
-        
-        Ok(py.None().into_bound(py))
->>>>>>> feae9476
     }
 }
 
@@ -523,7 +508,6 @@
     
     // Warmup function for global client - synchronous version
     #[pyfunction]
-<<<<<<< HEAD
     #[pyo3(signature = (url, num_connections=10, enable_compression=false))]
     fn warmup<'py>(py: Python<'py>, url: String, num_connections: Option<usize>, enable_compression: Option<bool>) -> PyResult<&'py PyAny> {
         let connections_to_warm = num_connections.unwrap_or(10);
@@ -638,27 +622,6 @@
     m.add_function(wrap_pyfunction!(execute, m)?)?;
     m.add_function(wrap_pyfunction!(warmup, m)?)?;
     m.add_function(wrap_pyfunction!(warmup_advanced, m)?)?;
-=======
-    fn warmup_sync<'py>(py: Python<'py>, url: String) -> PyResult<Bound<'py, PyAny>> {
-        py.allow_threads(|| {
-            get_runtime().block_on(async move {
-                let client = get_or_create_global_client(100, false).await;
-                
-                // Make a simple HEAD request to warm up the connection pool
-                let _ = client
-                    .head(&url)
-                    .timeout(Duration::from_secs(5))
-                    .send()
-                    .await;
-            })
-        });
-        
-        Ok(py.None().into_bound(py))
-    }
-    
-    m.add_function(wrap_pyfunction!(execute_sync, m)?)?;
-    m.add_function(wrap_pyfunction!(warmup_sync, m)?)?;
->>>>>>> feae9476
     
     Ok(())
 }
