--- conflicted
+++ resolved
@@ -25,11 +25,7 @@
         def execute_with_concurrency(
             self, requests: list[Any], max_concurrent: int
         ) -> list[Any]: ...
-<<<<<<< HEAD
         async def warmup(self, url: str, num_connections: Optional[int] = None) -> None: ...
-=======
-        def warmup(self, url: str) -> None: ...
->>>>>>> feae9476
 
     class _RustRequest:
         def __init__(
@@ -77,32 +73,9 @@
     from .floodr import ParallelClient
     from .floodr import Request as _RustRequest
     from .floodr import Response as _RustResponse
-<<<<<<< HEAD
     from .floodr import execute as _rust_execute
     from .floodr import warmup as _rust_warmup
     from .floodr import warmup_advanced as _rust_warmup_advanced
-=======
-    from .floodr import execute_sync as _rust_execute_sync
-    from .floodr import warmup_sync as _rust_warmup_sync
-
-    async def _rust_execute(
-        requests, use_global_client=True, max_concurrent=None, **kwargs
-    ):
-        loop = asyncio.get_event_loop()
-        return await loop.run_in_executor(
-            None,
-            lambda: _rust_execute_sync(
-                requests,
-                use_global_client=use_global_client,
-                max_concurrent=max_concurrent,
-                **kwargs,
-            ),
-        )
-
-    async def _rust_warmup(url):
-        loop = asyncio.get_event_loop()
-        return await loop.run_in_executor(None, _rust_warmup_sync, url)
->>>>>>> feae9476
 
 
 __version__ = "0.1.0"
@@ -197,7 +170,6 @@
 
         return [_convert_response(resp) for resp in rust_responses]
 
-<<<<<<< HEAD
     async def warmup(self, url: str, num_connections: int = 10):
         """
         Warm up the connection pool by establishing multiple connections.
@@ -207,12 +179,6 @@
             num_connections: Number of connections to establish (default: 10)
         """
         await self._client.warmup(url, num_connections)
-=======
-    async def warmup(self, url: str):
-        """Warm up the connection pool by making a dummy request"""
-        loop = asyncio.get_event_loop()
-        await loop.run_in_executor(None, self._client.warmup, url)
->>>>>>> feae9476
 
 
 def _convert_response(rust_response: _RustResponse) -> Response:
